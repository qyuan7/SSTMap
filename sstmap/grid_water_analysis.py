##############################################################################
#  SSTMap: A Python library for the calculation of water structure and
#         thermodynamics on solute surfaces from molecular dynamics
#         trajectories.
# MIT License
# Copyright 2016-2017 Lehman College City University of New York and the Authors
#
# Authors: Kamran Haider, Steven Ramsay, Anthony Cruz Balberdy
#
# Permission is hereby granted, free of charge, to any person obtaining a copy
# of this software and associated documentation files (the "Software"), to deal
# in the Software without restriction, including without limitation the rights
# to use, copy, modify, merge, publish, distribute, sublicense, and/or sell
# copies of the Software, and to permit persons to whom the Software is
# furnished to do so, subject to the following conditions:

# The above copyright notice and this permission notice shall be included in all
# copies or substantial portions of the Software.

# THE SOFTWARE IS PROVIDED "AS IS", WITHOUT WARRANTY OF ANY KIND, EXPRESS OR
# IMPLIED, INCLUDING BUT NOT LIMITED TO THE WARRANTIES OF MERCHANTABILITY,
# FITNESS FOR A PARTICULAR PURPOSE AND NONINFRINGEMENT. IN NO EVENT SHALL THE
# AUTHORS OR COPYRIGHT HOLDERS BE LIABLE FOR ANY CLAIM, DAMAGES OR OTHER
# LIABILITY, WHETHER IN AN ACTION OF CONTRACT, TORT OR OTHERWISE, ARISING FROM,
# OUT OF OR IN CONNECTION WITH THE SOFTWARE OR THE USE OR OTHER DEALINGS IN THE
# SOFTWARE.
###############################################################################
"""
This module contains implementations of a parent class for water analysis in
MD trajectories.
"""

import sys
import math
import numpy as np
import mdtraj as md

from sstmap.water_analysis import WaterAnalysis
from sstmap.utils import print_progress_bar, function_timer
import _sstmap_ext as calc
from sstmap.utils import *

GASKCAL = 0.0019872041

class GridWaterAnalysis(WaterAnalysis):
    @function_timer
    def __init__(self, topology_file, trajectory, start_frame=0, num_frames=0,
                 supporting_file=None, ligand_file=None,
                 grid_center=None, grid_dimensions=[20, 20, 20],
                 grid_resolution=[0.5, 0.5, 0.5], rho_bulk=0.0334, prefix="test"):
        """
        Initialize an instance of grid-based solvation analysis calculations.

        Parameters
        ----------
        topology_file : str
            File name of system topology.
        trajectory : str
            File name of molecular dynamics trajectory.
        start_frame : int, optional
            Index of the frame to begin calculations from. Default=0
        num_frames : int, optional
            Total number of frames to be processed. Default=0
        supporting_file : str, optional
            File name of supporting files for parsing system topology. Default=None
        ligand_file : str, optional
            PDB File containing ligand atom. Default=None
        grid_center : list, optional
            List containing x, y and z coordinates of the center of grid. Default=None
        grid_dimensions : list, optional
            List containing dimensions of grid in each direction, by default a cubic grid of
            20 points in each direction is used.
        grid_resolution : list, option
            Spacing of grid points, by default a grid spacing of 0.5 Angstrom is used.
        rho_bulk : float, optional
            Reference water density, if None, 0.0334 molecules per angstrom cubed is used.
        prefix : str, optional
            String to be used as a prefix for the output file names, if None, "test" is used.
        """

        print("Initializing ...")
        self.start_frame = start_frame
        self.num_frames = num_frames
        self.rho_bulk = float(rho_bulk)
        super(GridWaterAnalysis, self).__init__(topology_file, trajectory, supporting_file)

        self.grid_dims = np.asarray(grid_dimensions, int)
        self.resolution = grid_resolution[0]
        self.prefix = prefix
        if ligand_file is None and grid_center is None:
            sys.exit("Please provide value of the grid center as a list of x, y, z coordinates or\
                         speicify a ligand PDB file whose center would be chosen as grid center.")

        if ligand_file is not None and grid_center is None:
            # TODO: change this to a utility function
            # get ligad center
            lig = md.load_pdb(ligand_file, no_boxchk=True)
            com = np.zeros((lig.n_frames, 3))
            masses = np.ones(lig.n_atoms)
            masses /= masses.sum()
            com[0, :] = lig.xyz[0, :].astype('float64').T.dot(masses)
            grid_center = com[0, :] * 10.0
        self.voxel_vol = self.resolution ** 3.0
        # set 3D grid around the region of interest
        self.initialize_grid(grid_center, grid_resolution, grid_dimensions)
        # initialize data structures to store voxel data
        self.voxeldata, self.voxel_quarts, self.voxel_O_coords = self.initialize_voxel_data()
        # print "Reading in trajectory ..."
        # self.trj = md.load(self.trajectory, top=self.paramname)[self.start_frame: self.start_frame + self.num_frames]
        # print "Done!"

    def initialize_grid(self, center, resolution, dimensions):
        """
        Initialize grid data structure.

        Parameters
        ----------
        center : list
            List containing x, y and z coordinates of the center of grid.
        resolution : list
            Spacing of grid points in each direction.
        dimensions : list
            List containing dimensions of grid in each direction.
        """

        # set grid center, res and dimension
        print("Initializing ...")
        self.center = np.array(center, dtype=np.float_)
        self.dims = np.array(dimensions, dtype=np.int_)
        self.spacing = np.array(resolution, dtype=np.float_)
        self.gridmax = self.dims * self.spacing + 1.5        # set origin
        o = self.center - (0.5 * self.dims * self.spacing)
        self.origin = np.around(o, decimals=3)

        # set grid size (in terms of total points alog each axis)
        length = np.array(self.dims / self.spacing, dtype=np.float_)
        self.grid_size = np.ceil((length / self.spacing) + 1.0)
        self.grid_size = np.cast['uint32'](self.grid_size)

        # Finally allocate the space for the grid
        self.grid = np.zeros(self.dims, dtype=np.int_)

    def initialize_voxel_data(self):
        """
        Initializes data structures where GIST data is stored

        Returns
        -------
        voxel_array : numpy.ndarray
            A numpy array with rows equal to the number of voxels and columns corresponding
            to various properties of each voxel.
        voxel_quarts : list
            A list containing N empty list, where N is equal to the number of voxels, each empty
            list will store quaternions of each water found in the corresponding voxel during the simulation.
        voxel_coords : list
            A list containing N empty list, where N is equal to the number of voxels, each empty
            list will store coordinates of the oxygen of each water found in the corresponding voxel
             during the simulation.
        """

        v_count = 0
        voxel_array = np.zeros((self.grid.size, 35), dtype="float64")
        for index, value in np.ndenumerate(self.grid):
            _index = np.array(index, dtype=np.int32)
            point = _index * self.spacing + self.origin + 0.5 * self.spacing
            voxel_array[v_count, 1] = point[0]
            voxel_array[v_count, 2] = point[1]
            voxel_array[v_count, 3] = point[2]
            voxel_array[v_count, 0] = v_count
            v_count += 1
        voxel_quarts = [[] for i in range(voxel_array.shape[0])]
        voxel_O_coords = [[] for i in range(voxel_array.shape[0])]
        return voxel_array, voxel_quarts, voxel_O_coords

    def calculate_euler_angles(self, water, coords):
        """
        Calculates quaternion representing orientation of a water molecule.
        Adapted from: https://github.com/Amber-MD/cpptraj/blob/master/src/Action_GIST.cpp

        Parameters
        ----------
        water : tuple
            A tuple with two elements, index of the oxygen atom of current water and frame number.
        coords : numpy.ndarray
            An array of x, y, z coordinates corresponding to atom positions in current frame.
        """
        # define the lab frame of reference
        xlab = np.asarray([1.0, 0.0, 0.0])
        zlab = np.asarray([0.0, 0.0, 1.0])
        # create array for water oxygen atom coords, and append to this voxel's
        voxel_id = water[0]
        owat = coords[water[1], :]
        # create array for water's hydrogen 1 and 2
        h1wat = coords[water[1] + 1, :] - owat
        h2wat = coords[water[1] + 2, :] - owat
        # print frame_index, wat_O, owat, h1wat, h2wat
        # define water molecule's frame
        # H1 is water's x-axis, should be normalized
        h1wat /= np.linalg.norm(h1wat)
        h2wat /= np.linalg.norm(h2wat)
        ar1 = np.cross(h1wat, xlab)
        sar = np.copy(ar1)
        ar1 /= np.linalg.norm(ar1)
        dp1 = np.sum(xlab * h1wat)
        theta = np.arccos(dp1)
        sign = np.sum(sar * h1wat)
        if sign > 0:
            theta /= 2.0
        else:
            theta /= -2.0

        w1 = np.cos(theta)
        sin_theta = np.sin(theta)
        x1 = ar1[0] * sin_theta
        y1 = ar1[1] * sin_theta
        z1 = ar1[2] * sin_theta
        w2 = w1
        x2 = x1
        y2 = y1
        z2 = z1

        H_temp = np.zeros(3)
        H_temp[0] = ((w2*w2+x2*x2)-(y2*y2+z2*z2))*h1wat[0]
        H_temp[0] = (2*(x2*y2 - w2*z2)*h1wat[1]) + H_temp[0]
        H_temp[0] = (2*(x2*z2-w2*y2)*h1wat[2]) + H_temp[0]

        H_temp[1] = 2*(x2*y2 - w2*z2)* h1wat[0]
        H_temp[1] = ((w2*w2-x2*x2+y2*y2-z2*z2)*h1wat[1]) + H_temp[1]
        H_temp[1] = (2*(y2*z2+w2*x2)*h1wat[2]) +H_temp[1]

        H_temp[2] = 2*(x2*z2+w2*y2) * h1wat[0]
        H_temp[2] = (2*(y2*z2-w2*x2)*h1wat[1]) + H_temp[2]
        H_temp[2] = ((w2*w2-x2*x2-y2*y2+z2*z2)*h1wat[2]) + H_temp[2]

        H_temp2 = np.zeros(3,)
        H_temp2[0] = ((w2*w2+x2*x2)-(y2*y2+z2*z2))*h2wat[0]
        H_temp2[0] = (2*(x2*y2 + w2*z2)*h2wat[1]) + H_temp2[0]
        H_temp2[0] = (2*(x2*z2-w2*y2)+h2wat[2]) +H_temp2[0]

        H_temp2[1] = 2*(x2*y2 - w2*z2) *h2wat[0]
        H_temp2[1] = ((w2*w2-x2*x2+y2*y2-z2*z2)*h2wat[1]) +H_temp2[1]
        H_temp2[1] = (2*(y2*z2+w2*x2)*h2wat[2]) +H_temp2[1]

        H_temp2[2] = 2*(x2*z2+w2*y2)*h2wat[0]
        H_temp2[2] = (2*(y2*z2-w2*x2)*h2wat[1]) +H_temp2[2]
        H_temp2[2] = ((w2*w2-x2*x2-y2*y2+z2*z2)*h2wat[2]) + H_temp2[2]

        ar2 = np.cross(H_temp, H_temp2)
        ar2 /= np.linalg.norm(ar2)
        dp2 = np.sum(ar2 * zlab)
        theta = np.arccos(dp2)

        sar = np.cross(ar2, zlab)
        sign = np.sum(sar * H_temp)

        if sign < 0:
          theta /= 2.0
        else:
          theta /= -2.0

        w3 = np.cos(theta)
        sin_theta = np.sin(theta)
        x3 = xlab[0] * sin_theta
        y3 = xlab[1] * sin_theta
        z3 = xlab[2] * sin_theta

        w4 = w1*w3 - x1*x3 - y1*y3 - z1*z3
        x4 = w1*x3 + x1*w3 + y1*z3 - z1*y3
        y4 = w1*y3 - x1*z3 + y1*w3 + z1*x3
        z4 = w1*z3 + x1*y3 - y1*x3 + z1*w3
        self.voxel_quarts[voxel_id].extend([w4, x4, y4, z4])
        self.voxel_O_coords[voxel_id].extend(owat)

    @function_timer
    def calculate_entropy(self, num_frames=None):
        """
        Calculate solute-water translational and orientational entropy for each grid voxel using a nearest neighbors
        approach. This calculation can only be run after the voxels are populated with corresponding waters.

        Parameters
        ----------
        num_frames : int
            Number of frames processed during the analysis.

        """
        if num_frames is None:
            num_frames = self.num_frames
        calc.getNNTrEntropy(num_frames, self.voxel_vol, self.rho_bulk, 300.0, self.grid_dims, self.voxeldata, self.voxel_O_coords, self.voxel_quarts)

<<<<<<< HEAD
    def _process_frame(self, trj, frame_i, energy, hbonds, entropy):
=======
    def _process_frame(self, trj, energy, hbonds, entropy):
        """
        Frame wise calculation of GIST quantities.

        Parameters
        ----------
        trj :
            Molecular dynamic trajectory representing current frame.
        energy :
            If True, solute-water and water-water energies are calculated for each water in each voxel in current
            frame.
        hbonds : bool
            If True, solute-water and water-water hydrogen bonds are calculated for each water in each voxel in current
            frame.
        entropy : bool
            If True, water coordinates and quaternions are stored for each water in each voxel in current frame.
        """

>>>>>>> 92b36caa
        nbr_cutoff_sq = 3.5 ** 2
        trj.xyz *= 10.0
        coords = trj.xyz
        uc = trj.unitcell_vectors[0]*10.
        waters = []
        calc.assign_voxels(trj.xyz, self.dims, self.gridmax, self.origin, waters, self.wat_oxygen_atom_ids)
<<<<<<< HEAD
        distance_matrix = np.zeros((self.water_sites, self.all_atom_ids.shape[0]))
=======

>>>>>>> 92b36caa
        for wat in waters:
            self.voxeldata[wat[0], 4] += 1
            ### wat[0]: Voxel index
            ### wat[1]: water molecule oxygen atom index 
            if energy or hbonds:
                e_lj_array, e_elec_array = np.copy(self.acoeff), np.copy(self.chg_product)
                ### Here it is assumed that oxygen atom is always the first atom. Is that always the case?
                ### We should probably check that somewhere during init?
                ###
                ### The self.neighbor_ids array contains atom indices of all atoms that should
                ### be considered as potential neighbors. Valid_neighbors has same shape as 
                ### self.neighbor_ids and is False at the position where index wat occures in
                ### self.neighbor_ids, otherwise it is True. neighbor_ids stores the indices of
                ### the actual neighbor candidates that will be commited to get_pairwise_distances
                ### routine and has length of self.neighbor_ids-1. wat_nbrs_shell is of length neighbor_ids
                ### and holds the shell_index of each neighbor candidate atom (0:first shell, 1: beyond first
                ### shell)
                valid_neighbors = np.ones(self.neighbor_ids.shape[0], dtype=bool)
                valid_neighbors[np.where(self.neighbor_ids==wat)] = False
                neighbor_ids   = self.neighbor_ids[valid_neighbors]
                wat_nbrs_shell = self.wat_nbrs_shell[valid_neighbors]
                calc.get_pairwise_distances(wat, self.all_atom_ids, 
                                            np.array([nbr_cutoff_sq]), neighbor_ids, wat_nbrs_shell,
                                            coords, uc, distance_matrix, 0)
                wat_nbrs = self.all_atom_ids[np.where(wat_nbrs_shell==0)]
                self.voxeldata[wat[0], 19] += wat_nbrs.shape[0]
                calc.calculate_energy(wat[1], distance_matrix, e_elec_array, e_lj_array, self.bcoeff)

                if self.prot_atom_ids.shape[0] != 0:
                    #self.voxeldata[wat[0], 13] += np.sum(e_lj_array[:, self.prot_atom_ids])
                    #self.voxeldata[wat[0], 13] += np.sum(e_elec_array[:, self.prot_atom_ids])
                    self.voxeldata[wat[0], 13] += np.sum(e_lj_array[:, self.non_water_atom_ids])
                    self.voxeldata[wat[0], 13] += np.sum(e_elec_array[:, self.non_water_atom_ids])

                self.voxeldata[wat[0], 15] += np.sum(
                    e_lj_array[:, self.wat_oxygen_atom_ids[0]:wat[1]]) + np.sum(e_lj_array[:, wat[1] + self.water_sites:])
                self.voxeldata[wat[0], 15] += np.sum(
                    e_elec_array[:, self.wat_oxygen_atom_ids[0]:wat[1]]) + np.sum(
                    e_elec_array[:, wat[1] + self.water_sites:])
                e_nbr_list = [np.sum(e_lj_array[:, wat_nbrs + i] + e_elec_array[:, wat_nbrs + i]) for i in
                              range(self.water_sites)]
                self.voxeldata[wat[0], 17] += np.sum(e_nbr_list)

<<<<<<< HEAD
                ### Might be usefull for API to have the neighbors and shell
                ### indices available.
                self.wat_nbrs_shell[valid_neighbors] = wat_nbrs_shell
                self.neighbor_ids[valid_neighbors] = neighbor_ids
                """
                ###DEBUG START###
                elj_sw = np.sum(e_lj_array[:, :self.wat_oxygen_atom_ids[0]])
                eelec_sw = np.sum(e_elec_array[:, :self.wat_oxygen_atom_ids[0]])
                elj_ww = np.sum(e_lj_array[:, self.wat_oxygen_atom_ids[0]:wat[1]]) + np.sum(e_lj_array[:, wat[1] + 1:])
                eelec_ww = np.sum(e_elec_array[:, self.wat_oxygen_atom_ids[0]:wat[1]]) + np.sum(e_elec_array[:, wat[1] + self.water_sites:])
                e_nbr_list = [np.sum(e_lj_array[:, wat_nbrs + i] + e_elec_array[:, wat_nbrs + i]) for i in xrange(self.water_sites)]
                enbr = np.sum(e_nbr_list)
                print "Calc: ", elj_sw, eelec_sw, elj_ww, eelec_ww, enbr
                distance_matrix = np.sqrt(distance_matrix)
                energy_lj, energy_elec = self.calculate_energy(distance_matrix)
                test_1 = np.sum(energy_lj[:self.wat_oxygen_atom_ids[0]:])
                test_2 = np.sum(energy_elec[:, self.non_water_atom_ids])
                test_3 = np.nansum(energy_lj[self.wat_oxygen_atom_ids[0]:])
                test_4 = np.sum(energy_elec[:, self.wat_atom_ids[0]:wat[1]]) + np.sum(energy_elec[:, wat[1] + self.water_sites:])
                test_5 = 0.0
                test_5 += np.sum(energy_lj[self.wat_oxygen_atom_ids[0]:][(wat_nbrs - self.wat_oxygen_atom_ids[0]) / self.water_sites])
                for i in range(self.water_sites):
                    test_5 += np.sum(energy_elec[:, wat_nbrs + i])
                print "Ref: ", test_1, test_2, test_3, test_4, test_5
                ###DEBUG END###
                """
=======
>>>>>>> 92b36caa
                # H-bond calculations
                if hbonds:
                    prot_nbrs_all = self.prot_atom_ids[
                        np.where(distance_matrix[0, :][self.prot_atom_ids] <= nbr_cutoff_sq)]
                    prot_nbrs_hb = prot_nbrs_all[np.where(self.prot_hb_types[prot_nbrs_all] != 0)]

                    if wat_nbrs.shape[0] > 0:
                        hb_ww = self.calculate_hydrogen_bonds(trj, wat[1], wat_nbrs)
                        acc_ww = hb_ww[:, 0][np.where(hb_ww[:, 0] == wat[1])].shape[0]
                        don_ww = hb_ww.shape[0] - acc_ww
                        self.voxeldata[wat[0], 25] += hb_ww.shape[0]
                        self.voxeldata[wat[0], 31] += don_ww
                        self.voxeldata[wat[0], 33] += acc_ww
                        if wat_nbrs.shape[0] != 0 and hb_ww.shape[0] != 0:
                            self.voxeldata[wat[0], 21] += wat_nbrs.shape[0] / hb_ww.shape[0]

                    if prot_nbrs_hb.shape[0] > 0:
                        hb_sw = self.calculate_hydrogen_bonds(trj, wat[1], prot_nbrs_hb, water_water=False)
                        acc_sw = hb_sw[:, 0][np.where(hb_sw[:, 0] == wat[1])].shape[0]
                        don_sw = hb_sw.shape[0] - acc_sw
                        self.voxeldata[wat[0], 23] += hb_sw.shape[0]
                        self.voxeldata[wat[0], 27] += don_sw
                        self.voxeldata[wat[0], 29] += acc_sw

            if entropy:
                self.calculate_euler_angles(wat, coords[0, :, :])

    @function_timer
    def calculate_grid_quantities(self, energy=True, entropy=True, hbonds=True):
        """
        Performs grid-based solvation thermodynamics and structure calculations by iterating
        over frames in the trajectory.

        Parameters
        ----------
        energy : bool, optional

        entropy :

        hbonds :

        Returns
        -------

        """
        print_progress_bar(0, self.num_frames)
        if not self.topology_file.endswith(".h5"):
            topology = md.load_topology(self.topology_file)
        read_num_frames = 0
        with md.open(self.trajectory) as f:
            for frame_i in range(self.start_frame, self.start_frame + self.num_frames):
                print_progress_bar(frame_i - self.start_frame, self.num_frames)
                f.seek(frame_i)
                if not self.trajectory.endswith(".h5"):
                    trj = f.read_as_traj(topology, n_frames=1, stride=1)
                else:
                    trj = f.read_as_traj(n_frames=1, stride=1)
                if trj.n_frames == 0:
                    print("No more frames to read.")
                    break
                else:
                    self._process_frame(trj, energy, hbonds, entropy)
                    read_num_frames += 1
            if read_num_frames < self.num_frames:
                print(("{0:d} frames found in the trajectory, resetting self.num_frames.".format(read_num_frames)))
                self.num_frames = read_num_frames

        # Normalize voxel quantities
        for voxel in range(self.voxeldata.shape[0]):
            if self.voxeldata[voxel, 4] > 1.0:
                self.voxeldata[voxel, 14] = self.voxeldata[voxel, 13] / (self.voxeldata[voxel, 4] * 2.0)
                self.voxeldata[voxel, 13] /= (self.num_frames * self.voxel_vol * 2.0)
                self.voxeldata[voxel, 16] = self.voxeldata[voxel, 15] / (self.voxeldata[voxel, 4] * 2.0)
                self.voxeldata[voxel, 15] /= (self.num_frames * self.voxel_vol * 2.0)
                if self.voxeldata[voxel, 19] > 0.0:
                    self.voxeldata[voxel, 18] = self.voxeldata[voxel, 17] / (self.voxeldata[voxel, 19] * 2.0)
                    self.voxeldata[voxel, 17] /= (self.num_frames * self.voxel_vol * self.voxeldata[voxel, 19] * 2.0)
                for i in range(19, 35, 2):
                    self.voxeldata[voxel, i + 1] = self.voxeldata[voxel, i] / self.voxeldata[voxel, 4]
                    self.voxeldata[voxel, i] /= (self.num_frames * self.voxel_vol)
            else:
                self.voxeldata[voxel, 13] *= 0.0
                self.voxeldata[voxel, 15] *= 0.0
                if self.voxeldata[voxel, 19] > 0.0:
                    self.voxeldata[voxel, 17] *= 0.0
                for i in range(19, 35, 2):
                    self.voxeldata[voxel, i] *= 0.0

        # Calculate entropies
        if entropy:
            self.calculate_entropy(num_frames=self.num_frames)

    @function_timer
    def write_data(self, prefix=None):
        """
        Write a tabular summary of GIST data for each voxel as a text file.

        Parameters
        ----------
        prefix : str, optional
            Prefix to be used for naming output dx files, if None, then prefix set at the time of initializing GIST
            object is used.

        """

        if prefix == None:
            prefix = self.prefix
        print("Writing voxel data ...")
        with open(prefix + "_gist_data.txt", "w") as f:
            gist_header = "voxel x y z nwat gO dTStr-dens dTStr-norm dTSor-dens dTSor-norm dTSsix-dens dTSsix-norm Esw-dens Esw-norm Eww-dens Eww-norm Eww-nbr-dens Eww-nbr-norm Nnbr-dens Nnbr-norm fHB-dens fHB-norm Nhbsw_dens Nhbsw_norm Nhbww_dens Nhbww_norm Ndonsw_dens Ndonsw_norm Naccsw_dens Naccsw_norm Ndonww_dens Ndonww_norm Naccww_dens Naccww_norm\n"
            f.write(gist_header)
            formatted_output_occupied_voxels = "{0[0]:.0f} {0[1]:.3f} {0[2]:.3f} {0[3]:.3f} {0[4]:.0f} {0[5]:.6f} "
            formatted_output_one_voxels = formatted_output_occupied_voxels
            formatted_output_empty_voxels = "{0[0]:.0f} {0[1]:.3f} {0[2]:.3f} {0[3]:.3f} {0[4]:.0f} {0[5]:.0f} "
            for q in range(7, 35):
                formatted_output_occupied_voxels += "{0[%d]:.6f} " % q
                formatted_output_empty_voxels += "{0[%d]:.0f} " % q
                if q in [19, 20]:
                    formatted_output_one_voxels += "{0[%d]:.3f} " % q
                elif q in [7, 8, 11, 12]:
                    formatted_output_one_voxels += "{0[%d]:.6f} " % q
                else:
                    formatted_output_one_voxels += "{0[%d]:.0f} " % q
            formatted_output_occupied_voxels += "\n"
            formatted_output_one_voxels += "\n"
            formatted_output_empty_voxels += "\n"
            for k in range(self.voxeldata.shape[0]):
                if self.voxeldata[k, 4] == 0.0:
                    f.write(formatted_output_empty_voxels.format(self.voxeldata[k, :]))
                elif self.voxeldata[k, 4] == 1.0:
                    mask_one_voxel_data = np.zeros(self.voxeldata[k, :].shape[0])
                    mask_one_voxel_data[list(range(0, 6)) + [7, 8, 11, 12] + list(range(19, 21))] = self.voxeldata[k, list(range(0, 6)) + [7, 8, 11, 12] + list(range(19, 21))]
                    f.write(formatted_output_one_voxels.format(mask_one_voxel_data))
                else:
                    f.write(formatted_output_occupied_voxels.format(self.voxeldata[k, :]))

    @function_timer
    def generate_dx_files(self, prefix=None):
        """
        Write GIST grid quantities in Data Explorer (DX) file format.

        Parameters
        ----------
        prefix : str, optional
            Prefix to be used for naming output dx files, if None, then prefix set at the time of initializing GIST
            object is used.
        """

        if prefix == None:
            prefix = self.prefix
        print("Generating dx files ...")
        gist_header = "voxel x y z nwat gO gH dTStrans-dens dTStrans-norm dTSorient-dens dTSorient-norm dTSsix-dens dTSsix-norm Esw-dens Esw-norm Eww-dens Eww-norm Eww-nbr-dens Eww-nbr-norm neighbor-dens neighbor-norm fHB-dens fHB-norm Nhbww-dens Nhbww-norm Nhbsw-dens Nhbsw-norm Ndonsw-dens Ndonsw-norm Naccsw-dens Naccsw-norm Ndonww-dens Ndonww-norm Naccww-dens Naccww-norm\n"
        dx_header = ""
        dx_header += 'object 1 class gridpositions counts %d %d %d\n' % (
            self.grid.shape[0], self.grid.shape[1], self.grid.shape[2])
        dx_header += 'origin %.3f %.3f %.3f\n' % (
            self.origin[0], self.origin[1], self.origin[2])
        dx_header += 'delta %.1f 0 0\n' % (self.spacing[0])
        dx_header += 'delta 0 %.1f 0\n' % (self.spacing[1])
        dx_header += 'delta 0 0 %.1f\n' % (self.spacing[2])
        dx_header += 'object 2 class gridconnections counts %d %d %d\n' % (
            self.grid.shape[0], self.grid.shape[1], self.grid.shape[2])
        dx_header += 'object 3 class array type double rank 0 items %d data follows\n' % (
            self.grid.shape[0] * self.grid.shape[1] * self.grid.shape[2])
        dx_file_objects = []

        data_keys = gist_header.strip("\n").split()

        for data_field, title in enumerate(data_keys):
            if data_field > 4 and data_field % 2 == 1 and title != "gH":
                f = open(prefix + "_" + title + ".dx", 'w')
                f.write(dx_header)
                dx_file_objects.append(f)
            else:
                dx_file_objects.append(None)

        for k in range(1, len(self.voxeldata) + 1):
            # print "writing data for voxel: ", k
            for column_i in range(5, len(data_keys), 2):
                dx_file_objects[column_i].write(
                    "%g " % (self.voxeldata[k - 1][column_i]))
                if k % 3 == 0:
                    dx_file_objects[column_i].write("\n")

        for f in dx_file_objects:
            if f is not None:
                f.close()

    def print_system_summary(self):
        """
        Print a summary of the molecular system.
        """

        print("System information:")
        print(("\tParameter file: %s\n" % self.topology_file))
        print(("\tTrajectory: %s\n" % self.trajectory))
        print(("\tFrames: %d, Total Atoms: %d, Waters: %d, Solute Atoms: %d\n" \
              % (self.num_frames, self.all_atom_ids.shape[0], self.wat_oxygen_atom_ids.shape[0],
                 self.non_water_atom_ids.shape[0])))
        # print "\tWater Model: %s\n"
        print("Grid information:")
        print(("\tGIST grid center: %5.3f %5.3f %5.3f\n" % (self.center[0], self.center[1], self.center[2])))
        print(("\tGIST grid dimensions: %i %i %i\n" % (self.dims[0], self.dims[1], self.dims[2])))
        print(("\tGIST grid spacing: %5.3f A^3\n" % (self.spacing[0])))

    def print_calcs_summary(self, num_frames=None):
        """
        Print a summary of GIST calculations

        Parameters
        ----------
        num_frames : int, option
            Number of frames processed during the simulation
        """

        if num_frames is None:
            num_frames = self.num_frames
        print("Summary of main calculations:")
        nwat_grid = 0.0
        Eswtot = 0.0
        Ewwtot = 0.0
        for k in self.voxeldata:
            if k[4] > 1.0:
                nwat_grid += k[4] / (num_frames * self.voxel_vol)
                # print k[11]
                Eswtot += k[13]
                Ewwtot += k[15]

        nwat_grid *= self.voxel_vol
        Eswtot *= self.voxel_vol * 2.0
        Ewwtot *= self.voxel_vol
        print(("Number of frames processed: %d" % num_frames))
        print(("\tAverage number of water molecules over the grid: %d" % nwat_grid))
        print(("\tTotal Solute-Water Energy over the grid: %.6f" % Eswtot ))
        print(("\tTotal Water-Water Energy over the grid: %.6f" % Ewwtot))<|MERGE_RESOLUTION|>--- conflicted
+++ resolved
@@ -287,9 +287,7 @@
             num_frames = self.num_frames
         calc.getNNTrEntropy(num_frames, self.voxel_vol, self.rho_bulk, 300.0, self.grid_dims, self.voxeldata, self.voxel_O_coords, self.voxel_quarts)
 
-<<<<<<< HEAD
-    def _process_frame(self, trj, frame_i, energy, hbonds, entropy):
-=======
+
     def _process_frame(self, trj, energy, hbonds, entropy):
         """
         Frame wise calculation of GIST quantities.
@@ -308,18 +306,16 @@
             If True, water coordinates and quaternions are stored for each water in each voxel in current frame.
         """
 
->>>>>>> 92b36caa
+
         nbr_cutoff_sq = 3.5 ** 2
         trj.xyz *= 10.0
         coords = trj.xyz
         uc = trj.unitcell_vectors[0]*10.
         waters = []
         calc.assign_voxels(trj.xyz, self.dims, self.gridmax, self.origin, waters, self.wat_oxygen_atom_ids)
-<<<<<<< HEAD
+
         distance_matrix = np.zeros((self.water_sites, self.all_atom_ids.shape[0]))
-=======
-
->>>>>>> 92b36caa
+
         for wat in waters:
             self.voxeldata[wat[0], 4] += 1
             ### wat[0]: Voxel index
@@ -363,7 +359,7 @@
                               range(self.water_sites)]
                 self.voxeldata[wat[0], 17] += np.sum(e_nbr_list)
 
-<<<<<<< HEAD
+
                 ### Might be usefull for API to have the neighbors and shell
                 ### indices available.
                 self.wat_nbrs_shell[valid_neighbors] = wat_nbrs_shell
@@ -390,8 +386,7 @@
                 print "Ref: ", test_1, test_2, test_3, test_4, test_5
                 ###DEBUG END###
                 """
-=======
->>>>>>> 92b36caa
+
                 # H-bond calculations
                 if hbonds:
                     prot_nbrs_all = self.prot_atom_ids[
